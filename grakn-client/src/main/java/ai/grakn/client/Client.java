--- conflicted
+++ resolved
@@ -18,7 +18,6 @@
 
 package ai.grakn.client;
 
-<<<<<<< HEAD
 import ai.grakn.GraknConfigKey;
 import ai.grakn.GraknSystemProperty;
 import ai.grakn.util.CommonUtil;
@@ -29,30 +28,19 @@
 
 import javax.ws.rs.core.UriBuilder;
 import java.io.FileInputStream;
-=======
-import ai.grakn.util.CommonUtil;
-import ai.grakn.util.REST;
-import ai.grakn.util.SimpleURI;
-
-import javax.ws.rs.core.UriBuilder;
->>>>>>> 2fa894af
 import java.io.IOException;
 import java.io.InputStream;
 import java.net.HttpURLConnection;
 import java.net.MalformedURLException;
 import java.net.ProtocolException;
 import java.net.URL;
-<<<<<<< HEAD
 import java.util.Properties;
-=======
->>>>>>> 2fa894af
 
 /**
  * Providing useful methods for the user of the GraknEngine client
  *
  * @author alexandraorth
  */
-<<<<<<< HEAD
 public class Client {
 
     private static final Logger LOG = LoggerFactory.getLogger(Client.class);
@@ -104,9 +92,6 @@
             return EngineStatus.NotRunning;
         }
     }
-=======
-public final class Client {
->>>>>>> 2fa894af
 
     /**
      * Check if Grakn Engine has been started
@@ -171,8 +156,5 @@
 
         return mappedUrl;
     }
-<<<<<<< HEAD
 
-=======
->>>>>>> 2fa894af
 }