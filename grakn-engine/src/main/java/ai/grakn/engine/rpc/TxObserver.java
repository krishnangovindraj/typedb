--- conflicted
+++ resolved
@@ -20,17 +20,6 @@
 
 import ai.grakn.GraknTx;
 import ai.grakn.concept.Concept;
-<<<<<<< HEAD
-import ai.grakn.exception.GraknBackendException;
-import ai.grakn.exception.GraknServerException;
-import ai.grakn.exception.GraknTxOperationException;
-import ai.grakn.exception.GraqlQueryException;
-import ai.grakn.exception.GraqlSyntaxException;
-import ai.grakn.exception.InvalidKBException;
-import ai.grakn.exception.PropertyNotUniqueException;
-import ai.grakn.exception.TemporaryWriteException;
-=======
->>>>>>> 9abea5b2
 import ai.grakn.graql.QueryBuilder;
 import ai.grakn.grpc.ConceptMethod;
 import ai.grakn.grpc.GrpcConceptConverter;
@@ -96,51 +85,6 @@
 
     @Override
     public void onNext(TxRequest request) {
-<<<<<<< HEAD
-        submit(() -> {
-            try {
-                switch (request.getRequestCase()) {
-                    case OPEN:
-                        open(request.getOpen());
-                        break;
-                    case COMMIT:
-                        commit();
-                        break;
-                    case EXECQUERY:
-                        execQuery(request.getExecQuery());
-                        break;
-                    case NEXT:
-                        next(request.getNext());
-                        break;
-                    case STOP:
-                        stop(request.getStop());
-                        break;
-                    case GETCONCEPTPROPERTY:
-                        getConceptProperty(request.getGetConceptProperty());
-                        break;
-                    default:
-                    case REQUEST_NOT_SET:
-                        throw error(Status.INVALID_ARGUMENT);
-                }
-            } catch (TemporaryWriteException e) {
-                throw convertGraknException(e, ErrorType.TEMPORARY_WRITE_EXCEPTION);
-            } catch (GraknServerException e) {
-                throw convertGraknException(e, ErrorType.GRAKN_SERVER_EXCEPTION);
-            } catch (GraknBackendException e) {
-                throw convertGraknException(e, ErrorType.GRAKN_BACKEND_EXCEPTION);
-            } catch (PropertyNotUniqueException e) {
-                throw convertGraknException(e, ErrorType.PROPERTY_NOT_UNIQUE_EXCEPTION);
-            } catch (GraknTxOperationException e) {
-                throw convertGraknException(e, ErrorType.GRAKN_TX_OPERATION_EXCEPTION);
-            } catch (GraqlQueryException e) {
-                throw convertGraknException(e, ErrorType.GRAQL_QUERY_EXCEPTION);
-            } catch (GraqlSyntaxException e) {
-                throw convertGraknException(e, ErrorType.GRAQL_SYNTAX_EXCEPTION);
-            } catch (InvalidKBException e) {
-                throw convertGraknException(e, ErrorType.INVALID_KB_EXCEPTION);
-            } catch (RuntimeException e) {
-                throw convertGraknException(e, ErrorType.UNKNOWN);
-=======
         try {
             submit(() -> {
                 GrpcGraknService.runAndConvertGraknExceptions(() -> handleRequest(request));
@@ -148,7 +92,6 @@
         } catch (StatusRuntimeException e) {
             if (!terminated.getAndSet(true)) {
                 responseObserver.onError(e);
->>>>>>> 9abea5b2
             }
         }
     }
@@ -294,24 +237,4 @@
         }
     }
 
-<<<<<<< HEAD
-    private StatusRuntimeException convertGraknException(RuntimeException exception, ErrorType errorType) {
-        Metadata trailers = new Metadata();
-        trailers.put(ErrorType.KEY, errorType);
-        return error(Status.UNKNOWN.withDescription(exception.getMessage()), trailers);
-    }
-
-    private StatusRuntimeException error(Status status) {
-        return error(status, null);
-    }
-
-    private StatusRuntimeException error(Status status, @Nullable Metadata trailers) {
-        StatusRuntimeException exception = new StatusRuntimeException(status, trailers);
-        if (!terminated.getAndSet(true)) {
-            responseObserver.onError(exception);
-        }
-        return exception;
-    }
-=======
->>>>>>> 9abea5b2
 }