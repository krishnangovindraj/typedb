--- conflicted
+++ resolved
@@ -147,11 +147,7 @@
     Stream<Answer> unify(MultiUnifier multiUnifier);
 
     /**
-<<<<<<< HEAD
      * @param toExpand set of variables for which {@link Role} hierarchy should be expanded
-=======
-     * @param vars variables for which {@link ai.grakn.concept.Role} hierarchy should be expanded
->>>>>>> be8c7415e8ce3d78a4719076b6dfef3227b1dee2
      * @return stream of answers with expanded role hierarchy
      */
     @CheckReturnValue
