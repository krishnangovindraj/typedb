---
title: Insert and Delete Queries
keywords: setup, getting started
last_updated: September 2017
<<<<<<< HEAD
summary: In this lesson you will learn the GRAQL syntax to insert and delete things from your knowledge graph
=======
summary: In this lesson you will learn the Graql syntax to insert and delete things from your knowledge base
>>>>>>> 1f1c630d
tags: [getting-started, graql]
sidebar: academy_sidebar
permalink: ./academy/insert-delete-queries.html
folder: overview
toc: false
KB: academy
---

Let us kick off this lesson with an exercise: open the dashboard and write a query to get a company named "Grakn".

<<<<<<< HEAD
What? There is no GRAKN in your GRAKN? We have to fix this!
We need to learn how to insert data into your knowledge graph.
=======
What? There is no Grakn in your Grakn? We have to fix this!
We need to learn how to insert data into your knowledge base.
>>>>>>> 1f1c630d


## Insert queries
Try and run in the dashboard
```graql
insert $x isa company has name "Grakn";
```
You should see a big red box warning you that you cannot run insert queries into the dashboard. The reason for this is that the dashboard is an application independent of the main Grakn engine and that you could expose as a web interface if you so desired. And you definitely would not want to have anybody visiting your website to be able to insert stuff into your graph, would you?

<<<<<<< HEAD
To insert new data into your knowledge graph you need the GRAQL shell. As you should recall, to start it in the appropriate keyspace, you have to go into the directory `grakn` from the VM terminal and then run `./graql console -k academy`.
=======
To insert new data into your knowledge base you need the Graql shell. As you should recall, to start it in the appropriate keyspace, you have to go into the directory `grakn` from the VM terminal and then run `./graql console -k academy`.
>>>>>>> 1f1c630d

Once you have done that, you can try again the query
```graql
insert $x isa company has name "Grakn";
```
And this time it will work.

As you might have noticed, the syntax for insert queries is the same as the syntax for get queries, so there is nothing new to learn here. In fact, once again, the query above is exactly the same as


```graql
insert $x isa company; $x has name "Grakn";
```

Try this query (notice that you cannot split the query with a new line in the Graql shell) as well and you will see that it will work as well.

Let’s open the dashboard and see what has changed: try running in the opening visualiser (**DO NOT CLOSE THE GRAQL SHELL!**)
```graql
match $x isa company has name "Grakn"; get;
```

  ![No Grakn](/images/academy/2-graql/no-grakn.png)

What? There is nothing? What happened?

<<<<<<< HEAD
What happened is that whenever we make a change to the knowledge graph from the GRAQL shell, the change is temporary until it gets stored in the graph.
=======
What happened is that whenever we make a change to the knowledge base from the Graql shell, the change is temporary until it gets stored in the graph.
>>>>>>> 1f1c630d

To actually confirm  the change, go back into the Graql shell and type `commit`. When the query gets executed you will see the new companies inserted. Notice that there are two of them, as we run two insert queries. For Graql when you say
```graql
insert $x isa company has name "Grakn";
```
<<<<<<< HEAD
you mean "Create a new company entity and assign to it the name ‘GRAKN’". We have never said that there could not be more than one company with the same name, so a new one is added to the knowledge graph each time we run the query or an equivalent one.
=======
you mean "Create a new company entity and assign to it the name ‘Grakn’". We have never said that there could not be more than one company with the same name, so a new one is added to the knowledge base each time we run the query or an equivalent one.
>>>>>>> 1f1c630d

  ![Two Grakn](/images/academy/2-graql/two-grakn.png)


## Adding relationships
<<<<<<< HEAD
So we have added GRAKN to our knowledge graph. Actually we have added two copies of it, but we will take care of it later. Our "GRAKN" companies, though are quite alone in the graph, so we do not know much about them. How can we add into the knowledge graph, for example the information that GRAKN is in the UK? The company is there, the country is there, we know that the relation type is call `located-in` because we have used it before, but how can we connect the two?
=======
So we have added Grakn to our knowledge base. Actually we have added two copies of it, but we will take care of it later. Our "Grakn" companies, though are quite alone in the graph, so we do not know much about them. How can we add into the knowledge base, for example the information that Grakn is in the UK? The company is there, the country is there, we know that the relation type is call `located-in` because we have used it before, but how can we connect the two?
>>>>>>> 1f1c630d

Well that is what the `match` part of the query is for: to apply our insert action to something that is already in the knowledge graph. It looks like this:


```graql
match
$c isa country has name "UK";
$g isa company has name "Grakn";
insert
(location: $c, located: $g) isa located-in;
```

Before trying this query into the Graql shell (and committing) are you able to guess what will happen?

Let us split into smaller steps: the first part is a normal match, like the ones you have encountered with get queries; the second part of the query is a normal `insert` action that gets executed _once for each result of the first part_. This means that in our case, since the first part will return two results, two relations will be inserted, once for each instance of "Grakn". So both Grakns will be located in the UK.

Try it now.

If you want to see the newly created relations, run
```graql
match $x isa company has name "Grakn"; get;
```
into the dashboard and double click on one of the two copies of the company that appears. This is telling the visualiser to fetch all the relations connected to Grakn, so we will see that Grakn is in the UK.

  ![Grakn in the UK](/images/academy/2-graql/grakn-uk.png)

## Deleting things
How do we delete things that we don’t want in the knowledge graph? But with a delete query of course…

A delete query is nothing more than a get query that uses `delete` as the action keyword there is no difference in syntax. Try this, for example:

```graql
match $x isa company has name "Grakn"; delete;
```

Did it work? No? Of course not.
The reason for this is that both our companies "Grakn" are in a relation with the "UK".
And if we delete the companies we will get two `located-in` relationships with only the "UK" participating in it.
And this is not allowed. So we have to delete the relationships first.

Retrieving relations is something that we haven’t seen so far, but it’s nothing complicated. Basically, if you want to assign a relation to a variable, just put a variable name before the parenthesis. It’s quite easy (notice how we use the variables in the delete action as we used them in the get action):

```graql
match $r ($x) isa located-in; $x isa company has name "Grakn"; delete $r;
```

If you run the query above and commit, the relation will be gone and Grakn won’t be in the UK anymore. You can check it in the graph visualiser.

Did you notice that we did not had to specify the "UK" in the above query? When you run a query, Graql will do its best to try and understand what you mean. In this case, there are no other `located-in` relations involving "Grakn" and the company plays only that role, so that is all we need to specify.

At this point you are free to run
```graql
match $x isa company has name "Grakn"; delete;
```
Then commit, and everything will be returned like it was at the beginning of this lesson.

As a parting thought: if you omit the variables in the delete or get actions, it is considered to be just a shorthand to indicate that you want the action applied to all the variables defined in the match part of the query.


### What have you learned?
<<<<<<< HEAD
In this tutorial we have learned the basics of inserting and deleting data from a GRAKN knowledge graph. We also have learned how to match relations. By now you should have a solid foundation of GRAQL and you could already go on and start building your first ontology. But there are a few type of queries that I want to introduce to you.
=======
In this tutorial we have learned the basics of inserting and deleting data from a Grakn knowledge base. We also have learned how to match relations. By now you should have a solid foundation of Graql and you could already go on and start building your first ontology. But there are a few type of queries that I want to introduce to you.
>>>>>>> 1f1c630d


## What next?
In the [next lesson](./other-queries.html) you will be introduced to other, less common kind of queries. Once again a more complete description of the Graql syntax can be found in the [docs](../index.html).<|MERGE_RESOLUTION|>--- conflicted
+++ resolved
@@ -2,11 +2,7 @@
 title: Insert and Delete Queries
 keywords: setup, getting started
 last_updated: September 2017
-<<<<<<< HEAD
-summary: In this lesson you will learn the GRAQL syntax to insert and delete things from your knowledge graph
-=======
-summary: In this lesson you will learn the Graql syntax to insert and delete things from your knowledge base
->>>>>>> 1f1c630d
+summary: In this lesson you will learn the Graql syntax to insert and delete things from your knowledge graph
 tags: [getting-started, graql]
 sidebar: academy_sidebar
 permalink: ./academy/insert-delete-queries.html
@@ -17,13 +13,8 @@
 
 Let us kick off this lesson with an exercise: open the dashboard and write a query to get a company named "Grakn".
 
-<<<<<<< HEAD
-What? There is no GRAKN in your GRAKN? We have to fix this!
+What? There is no Grakn in your Grakn? We have to fix this!
 We need to learn how to insert data into your knowledge graph.
-=======
-What? There is no Grakn in your Grakn? We have to fix this!
-We need to learn how to insert data into your knowledge base.
->>>>>>> 1f1c630d
 
 
 ## Insert queries
@@ -33,11 +24,7 @@
 ```
 You should see a big red box warning you that you cannot run insert queries into the dashboard. The reason for this is that the dashboard is an application independent of the main Grakn engine and that you could expose as a web interface if you so desired. And you definitely would not want to have anybody visiting your website to be able to insert stuff into your graph, would you?
 
-<<<<<<< HEAD
-To insert new data into your knowledge graph you need the GRAQL shell. As you should recall, to start it in the appropriate keyspace, you have to go into the directory `grakn` from the VM terminal and then run `./graql console -k academy`.
-=======
-To insert new data into your knowledge base you need the Graql shell. As you should recall, to start it in the appropriate keyspace, you have to go into the directory `grakn` from the VM terminal and then run `./graql console -k academy`.
->>>>>>> 1f1c630d
+To insert new data into your knowledge graph you need the Graql shell. As you should recall, to start it in the appropriate keyspace, you have to go into the directory `grakn` from the VM terminal and then run `./graql console -k academy`.
 
 Once you have done that, you can try again the query
 ```graql
@@ -63,31 +50,19 @@
 
 What? There is nothing? What happened?
 
-<<<<<<< HEAD
-What happened is that whenever we make a change to the knowledge graph from the GRAQL shell, the change is temporary until it gets stored in the graph.
-=======
-What happened is that whenever we make a change to the knowledge base from the Graql shell, the change is temporary until it gets stored in the graph.
->>>>>>> 1f1c630d
+What happened is that whenever we make a change to the knowledge graph from the Graql shell, the change is temporary until it gets stored in the graph.
 
 To actually confirm  the change, go back into the Graql shell and type `commit`. When the query gets executed you will see the new companies inserted. Notice that there are two of them, as we run two insert queries. For Graql when you say
 ```graql
 insert $x isa company has name "Grakn";
 ```
-<<<<<<< HEAD
-you mean "Create a new company entity and assign to it the name ‘GRAKN’". We have never said that there could not be more than one company with the same name, so a new one is added to the knowledge graph each time we run the query or an equivalent one.
-=======
-you mean "Create a new company entity and assign to it the name ‘Grakn’". We have never said that there could not be more than one company with the same name, so a new one is added to the knowledge base each time we run the query or an equivalent one.
->>>>>>> 1f1c630d
+you mean "Create a new company entity and assign to it the name ‘Grakn’". We have never said that there could not be more than one company with the same name, so a new one is added to the knowledge graph each time we run the query or an equivalent one.
 
   ![Two Grakn](/images/academy/2-graql/two-grakn.png)
 
 
 ## Adding relationships
-<<<<<<< HEAD
-So we have added GRAKN to our knowledge graph. Actually we have added two copies of it, but we will take care of it later. Our "GRAKN" companies, though are quite alone in the graph, so we do not know much about them. How can we add into the knowledge graph, for example the information that GRAKN is in the UK? The company is there, the country is there, we know that the relation type is call `located-in` because we have used it before, but how can we connect the two?
-=======
-So we have added Grakn to our knowledge base. Actually we have added two copies of it, but we will take care of it later. Our "Grakn" companies, though are quite alone in the graph, so we do not know much about them. How can we add into the knowledge base, for example the information that Grakn is in the UK? The company is there, the country is there, we know that the relation type is call `located-in` because we have used it before, but how can we connect the two?
->>>>>>> 1f1c630d
+So we have added Grakn to our knowledge graph. Actually we have added two copies of it, but we will take care of it later. Our "Grakn" companies, though are quite alone in the graph, so we do not know much about them. How can we add into the knowledge graph, for example the information that Grakn is in the UK? The company is there, the country is there, we know that the relation type is call `located-in` because we have used it before, but how can we connect the two?
 
 Well that is what the `match` part of the query is for: to apply our insert action to something that is already in the knowledge graph. It looks like this:
 
@@ -148,11 +123,7 @@
 
 
 ### What have you learned?
-<<<<<<< HEAD
-In this tutorial we have learned the basics of inserting and deleting data from a GRAKN knowledge graph. We also have learned how to match relations. By now you should have a solid foundation of GRAQL and you could already go on and start building your first ontology. But there are a few type of queries that I want to introduce to you.
-=======
-In this tutorial we have learned the basics of inserting and deleting data from a Grakn knowledge base. We also have learned how to match relations. By now you should have a solid foundation of Graql and you could already go on and start building your first ontology. But there are a few type of queries that I want to introduce to you.
->>>>>>> 1f1c630d
+In this tutorial we have learned the basics of inserting and deleting data from a Grakn knowledge graph. We also have learned how to match relations. By now you should have a solid foundation of Graql and you could already go on and start building your first ontology. But there are a few type of queries that I want to introduce to you.
 
 
 ## What next?
