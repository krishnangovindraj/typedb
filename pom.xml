--- conflicted
+++ resolved
@@ -98,20 +98,13 @@
         <prometheus.version>0.0.13</prometheus.version>
         <jesque.version>2.1.2</jesque.version>
         <auto-value.version>1.4.1</auto-value.version>
-<<<<<<< HEAD
-        <main.basedir>${project.parent.basedir}</main.basedir>
+        <main.basedir>${project.basedir}</main.basedir>
         <spark-gremlin.version>3.2.5</spark-gremlin.version>
         <netty-all.version>4.0.42.Final</netty-all.version>
         <google-bigtable.version>0.9.5.1</google-bigtable.version>
         <netty.version>1.1.33.Fork19</netty.version>
         <apache-http-core.version>4.4.6</apache-http-core.version>
-=======
-        <main.basedir>${project.basedir}</main.basedir>
-        <redisson.version>3.1.0</redisson.version>
-        <spark-gremlin.version>3.1.1-incubating</spark-gremlin.version>
-        <netty-all.version>4.0.42.Final</netty-all.version>
         <ldbc-driver.version>0.3-SNAPSHOT</ldbc-driver.version>
->>>>>>> 5733f53c
     </properties>
 
     <organization>
